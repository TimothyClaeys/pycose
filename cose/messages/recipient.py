import abc
import os
from typing import Optional, TYPE_CHECKING, List, Type, TypeVar

import cbor2

from cose import headers, utils
from cose.algorithms import \
    CoseAlgorithm, \
    Direct, \
    RsaesOaepSha512, \
    RsaesOaepSha256, \
    RsaesOaepSha1, \
    A128KW, \
    A192KW, \
    A256KW, \
    DirectHKDFAES256, \
    DirectHKDFSHA256, \
    EcdhEsHKDF256, \
    EcdhEsHKDF512, \
    EcdhEsA128KW, \
    EcdhEsA192KW, \
    EcdhEsA256KW, \
    EcdhSsHKDF256, \
    EcdhSsHKDF512, \
    EcdhSsA128KW, \
    EcdhSsA192KW, \
    EcdhSsA256KW
from cose.exceptions import CoseException, CoseMalformedMessage
from cose.keys.ec2 import EC2Key, EC2KpD
<<<<<<< HEAD
from cose.keys.rsa import RSAKey
from cose.keys.keyops import DeriveKeyOp, DeriveBitsOp, EncryptOp, DecryptOp, WrapOp, UnwrapOp
=======
from cose.keys.keyops import DeriveKeyOp, EncryptOp, DecryptOp, WrapOp, UnwrapOp, DeriveBitsOp
from cose.keys.keyparam import KpAlg, KpKeyOps
>>>>>>> a2fda1d8
from cose.keys.symmetric import SymmetricKey
from cose.messages.context import CoseKDFContext, PartyInfo, SuppPubInfo
from cose.messages.cosemessage import CoseMessage

if TYPE_CHECKING:
    from cose.keys.symmetric import SK
    from cose.algorithms import _EncAlg

CBOR = bytes


class CoseRecipient(CoseMessage, metaclass=abc.ABCMeta):
    _RCPT_CLASSES = {}

    @classmethod
    def record_rc(cls, supported_algorithms: List[Type['CoseAlgorithm']]):
        """ Decorator to record all recipient class dynamically. """

        def decorator(the_class):
            if not issubclass(the_class, CoseRecipient):
                raise ValueError("Can only decorate subclass of CoseRecipient")
            for alg_cls in supported_algorithms:
                if issubclass(alg_cls, CoseAlgorithm):
                    cls._RCPT_CLASSES[alg_cls] = the_class
            return the_class

        return decorator

    @classmethod
    def create_recipient(cls, recipient: list, context: str):
        p_alg = cls._parse_header(cbor2.loads(recipient[0])).get(headers.Algorithm) if recipient[0] != b'' else None
        u_alg = cls._parse_header(recipient[1]).get(headers.Algorithm)

        if p_alg is not None:
            return cls._RCPT_CLASSES[p_alg].from_cose_obj(recipient, context)
        elif u_alg is not None:
            return cls._RCPT_CLASSES[u_alg].from_cose_obj(recipient, context)
        else:
            raise CoseException("No algorithm specified in recipient structure")

    @classmethod
    def has_recipient(cls, target: 'Recipient', recipients: List['Recipient']):
        found = False

        for r in recipients:
            if target is r:
                return True
            else:
                if len(r.recipients):
                    found = r.has_recipient(target, r.recipients)

        return found

    @classmethod
    def verify_recipients(cls, recipients: List['Recipient']) -> set:
        r_types = set()

        for r in recipients:
            r_types.add(r.__class__)

        if DirectEncryption in r_types and len(r_types) > 1:
            CoseException('When using DIRECT_ENCRYPTION mode, it must be the only mode used on the message')

        if DirectKeyAgreement in r_types and len(recipients) > 1:
            CoseException('When using DIRECT_KEY_AGREEMENT, it must be only one recipient in the message.')

        return r_types

    def __init__(self,
                 phdr: Optional[dict] = None,
                 uhdr: Optional[dict] = None,
                 payload: bytes = b'',
                 external_aad: bytes = b'',
                 key: Optional['SK'] = None,
                 recipients: Optional[List['Recipient']] = None):
        """
        Create a COSE_Encrypt message.

        :param phdr: Protected header.
        :param uhdr: Unprotected header.
        :param payload: The payload of the COSE_Encrypt message.
        :param external_aad: External additional data (is authenticated by not included in the final message)
        :param recipients: An optional list of :class:`~cose.messages.recipient.CoseRecipient` objects.
        """

        if phdr is None:
            phdr = {}
        if uhdr is None:
            uhdr = {}

        super().__init__(phdr, uhdr, payload, external_aad, key)

        self._context = ''
        self._recipients = []
        self.recipients = recipients

    @property
    def cbor_tag(self):
        return None

    @property
    def recipients(self) -> List['Recipient']:
        return self._recipients

    @recipients.setter
    def recipients(self, recipients: List['Recipient']) -> None:

        if recipients is None:
            self._recipients = []
        else:
            for r in recipients:
                if not issubclass(type(r), CoseRecipient):
                    raise TypeError(f"Recipient must be a subclass of {CoseRecipient}")
                self._recipients.append(r)

    def get_kdf_context(self, algorithm: '_EncAlg') -> 'CoseKDFContext':
        """
        Create a COSE KDF context for use by the key derivation algorithms.

        :param algorithm: Specifies the target algorithm that will use the derived key.
        :returns: A CoseKDFContext object.
        """

        u_id = self.get_attr(headers.PartyUID)
        u_nonce = self.get_attr(headers.PartyUNonce)
        u_other = self.get_attr(headers.PartyUOther)
        u = PartyInfo(u_id, u_nonce, u_other)

        v_id = self.get_attr(headers.PartyVID)
        v_nonce = self.get_attr(headers.PartyVNonce)
        v_other = self.get_attr(headers.PartyVOther)
        v = PartyInfo(v_id, v_nonce, v_other)

        supp_pub = SuppPubInfo(algorithm.get_key_length(), self.phdr, self.local_attrs.get(headers.SuppPubOther, b''))
        supp_priv = self.local_attrs.get(headers.SuppPrivOther, b'')

        return CoseKDFContext(algorithm, supp_pub, u, v, supp_priv)

    def _setup_ephemeral_key(self, peer_key):
        self.key = EC2Key.generate_key(peer_key.crv)

        if self.get_attr(headers.EphemeralKey) is not None:
            # public key was already set in the header bucket but we just generated a new ephemeral key.
            raise CoseException('Unrelated ephemeral public key found in COSE message header')
        else:
            # strip private bytes from key
            ephemeral_public_key = dict(self.key)
            del ephemeral_public_key[EC2KpD]

            # add to unprotected header
            self.uhdr_update({headers.EphemeralKey: ephemeral_public_key})


@CoseRecipient.record_rc([Direct, DirectHKDFSHA256, DirectHKDFAES256])
class DirectEncryption(CoseRecipient):

    @classmethod
    def from_cose_obj(cls, cose_obj: list, *args, **kwargs) -> 'DirectEncryption':
        msg = super().from_cose_obj(cose_obj)
        msg.context = kwargs.get("context")

        if msg.payload != b"":
            raise CoseMalformedMessage("Recipient class DIRECT_ENCRYPTION must have a zero-length ciphertext.")
        if len(msg.recipients):
            raise CoseMalformedMessage("Recipient class DIRECT_ENCRYPTION cannot carry other recipients.")

        alg = msg.get_attr(headers.Algorithm)
        if alg == Direct and len(msg.phdr):
            raise CoseMalformedMessage(
                f"Recipient class DIRECT_ENCRYPTION with alg {alg} must have a zero-length protected header")

        return msg

    @property
    def context(self):
        return self._context

    @context.setter
    def context(self, context: str):
        self._context = context

    def encode(self, *args, **kwargs) -> list:
        alg = self.get_attr(headers.Algorithm)

        if alg == Direct and len(self.phdr) != 0:
            raise CoseException("Protected header must be empty")

        if alg is None:
            raise CoseException("Message must carry an algorithm parameter when using DIRECT_ENCRYPTION mode")

        if len(self.recipients):
            raise CoseException(f"Recipient class DIRECT_ENCRYPTION cannot carry recipients.")

        recipient = [self.phdr_encoded, self.uhdr_encoded, b'']

        return recipient

    def compute_cek(self, target_alg: 'CoseAlgorithm') -> Optional['SK']:

        if self.get_attr(headers.Algorithm) == Direct:
            return None
        else:
            self.key.verify(SymmetricKey, [DeriveKeyOp, DeriveBitsOp])
            _ = target_alg
            raise NotImplementedError()

    def __repr__(self) -> str:
        phdr, uhdr = self._hdr_repr()

        return f'<COSE_Recipient: [{phdr}, {uhdr}, {utils.truncate(self._payload)}, {str(self.recipients)}]>'


@CoseRecipient.record_rc([A128KW, A192KW, A256KW,
                          RsaesOaepSha512, RsaesOaepSha256, RsaesOaepSha1])
class KeyWrap(CoseRecipient):
    @classmethod
    def from_cose_obj(cls, cose_obj: list, *args, **kwargs) -> 'KeyWrap':
        msg = super().from_cose_obj(cose_obj)
        msg.context = kwargs.get('context')

        # only AE algorithms supported thus the protected header must be empty
        alg = msg.get_attr(headers.Algorithm)
        if alg in {A128KW, A192KW, A256KW} and len(msg.phdr):
            raise CoseMalformedMessage(
                f"Recipient class KEY_WRAP with alg {alg} must have a zero-length protected header")

        if msg.payload == b'':
            raise CoseMalformedMessage(f'Recipient class KEY_WRAP must carry the encrypted CEK in its payload')

        msg.recipients = [CoseRecipient.create_recipient(r, context='Rec_Recipient') for r in msg.recipients]

        return msg

    @property
    def context(self):
        return self._context

    @context.setter
    def context(self, context: str):
        self._context = context

    def encode(self, *args, **kwargs) -> list:

        recipient = [self.phdr_encoded, self.uhdr_encoded, self.encrypt(kwargs.get('target_alg'))]

        if len(self.recipients):
            recipient.append([r.encode(*args, **kwargs) for r in self.recipients])

        return recipient

    def _compute_kek(self, target_alg: '_EncAlg', ops: 'str') -> bytes:

        if self.key is None:
            #  try to derive from this recipients' recipient list
            if not len(self.recipients):
                raise CoseException(f"No key found to {ops} the CEK")
            else:
                r_types = CoseRecipient.verify_recipients(self.recipients)

                if ops == 'encrypt':

                    if DirectKeyAgreement in r_types:
                        self.key = self.recipients[0].compute_cek(target_alg)

                    elif KeyWrap in r_types or KeyAgreementWithKeyWrap in r_types:
                        key_bytes = os.urandom(self.get_attr(headers.Algorithm))
                        for r in self.recipients:
                            r.payload = key_bytes
                        self.key = SymmetricKey(key=key_bytes)
                    else:
                        raise CoseException('Unsupported COSE recipient class')
                else:
                    if DirectKeyAgreement in r_types or KeyWrap in r_types or KeyAgreementWithKeyWrap in r_types:
                        self.key = self.recipients[0].decrypt(self.get_attr(headers.Algorithm))
                    else:
                        raise CoseException('Unsupported COSE recipient class')

        if self.key is None:
            raise CoseException("No key found to decrypt the CEK")

        return self.key.k

    def compute_cek(self, target_alg: '_EncAlg', ops: str) -> Optional['SK']:
        if ops == "encrypt":
            if self.payload == b'':
                return None
            else:
                return SymmetricKey(key=self.payload, optional_params={KpAlg: target_alg, KpKeyOps: [EncryptOp]})
        else:
            return SymmetricKey(key=self.decrypt(target_alg),
                                optional_params={KpAlg: target_alg, KpKeyOps: [DecryptOp]})

    def encrypt(self, target_alg: '_EncAlg') -> bytes:
        alg = self.get_attr(headers.Algorithm)

        if len(self.phdr):
            raise CoseException(f"Protected header must be empty when using an AE algorithm: {alg}")

<<<<<<< HEAD
        if alg in {A128KW, A192KW, A256KW}:
            kek = SymmetricKey(k=self._compute_kek(target_alg, ops='encrypt'), alg=alg,
                                    key_ops=[WrapOp, EncryptOp])
            kek.verify(SymmetricKey, alg, [WrapOp, EncryptOp])
=======
            if alg is None:
                raise CoseException("The algorithm parameter should at least be included in the unprotected header")

            self.key = SymmetricKey(key=self._compute_kek(target_alg, ops='encrypt'),
                                    optional_params={KpAlg: alg, KpKeyOps: [WrapOp, EncryptOp]})
            self.key.verify(SymmetricKey, alg, [WrapOp, EncryptOp])
>>>>>>> a2fda1d8

        elif alg in {RsaesOaepSha512, RsaesOaepSha256, RsaesOaepSha1}:
            kek = self.key
            kek.verify(RSAKey, alg, [WrapOp, EncryptOp])
        else:
            raise CoseException(f"Unsupported algorithm for key wrapping: {alg}")

        return alg.key_wrap(kek, self.payload)

    def decrypt(self, target_alg: '_EncAlg') -> bytes:
        alg = self.get_attr(headers.Algorithm)

<<<<<<< HEAD
        if alg in {A128KW, A192KW, A256KW}:
            kek = SymmetricKey(k=self._compute_kek(target_alg, 'decrypt'), alg=alg, key_ops=[DecryptOp, UnwrapOp])
            kek.verify(SymmetricKey, alg, [UnwrapOp, DecryptOp])
        elif alg in {RsaesOaepSha512, RsaesOaepSha256, RsaesOaepSha1}:
            kek = self.key
            kek.verify(RSAKey, alg, [UnwrapOp, DecryptOp])
        else:
            raise CoseException(f"Unsupported algorithm for key unwrapping: {alg}")
=======
        kek = SymmetricKey(key=self._compute_kek(target_alg, 'decrypt'),
                           optional_params={KpAlg: alg, KpKeyOps: [DecryptOp, UnwrapOp]})
        kek.verify(SymmetricKey, alg, [UnwrapOp, DecryptOp])
>>>>>>> a2fda1d8

        return alg.key_unwrap(kek, self.payload)

    def __repr__(self) -> str:
        phdr, uhdr = self._hdr_repr()

        return f'<COSE_Recipient: [{phdr}, {uhdr}, {utils.truncate(self._payload)}, {str(self.recipients)}]>'


@CoseRecipient.record_rc([EcdhEsHKDF256, EcdhEsHKDF512, EcdhSsHKDF256, EcdhSsHKDF512])
class DirectKeyAgreement(CoseRecipient):

    @classmethod
    def from_cose_obj(cls, cose_obj: list, *args, **kwargs) -> 'DirectKeyAgreement':
        msg = super().from_cose_obj(cose_obj)
        msg.context = kwargs.get('context')

        alg = msg.get_attr(headers.Algorithm)
        if alg in {EcdhEsHKDF256, EcdhEsHKDF512} and msg.get_attr(headers.EphemeralKey) is None:
            raise CoseMalformedMessage(f'Recipient class DIRECT_KEY_AGREEMENT must carry an ephemeral COSE key object')

        if len(msg.recipients):
            raise CoseMalformedMessage(f'Recipient class DIRECT_KEY_AGREEMENT cannot carry more recipients')

        return msg

    @property
    def context(self):
        return self._context

    @context.setter
    def context(self, context: str):
        self._context = context

    def encode(self, *args, **kwargs) -> list:
        alg = self.get_attr(headers.Algorithm)

        if alg is None:
            raise CoseException("The algorithm parameter should at least be included in the unprotected header")

        # static receiver key
        peer_key: 'EC2Key' = self.local_attrs.get(headers.StaticKey)

        if peer_key is None:
            raise CoseException("Static receiver key cannot be None. Should be configured in 'local_attrs' of the msg.")

        # if ephemeral and not set, generate ephemeral key pair
        if self.key is None:
            if alg in {EcdhEsHKDF256, EcdhEsHKDF512}:
                self._setup_ephemeral_key(peer_key)
            else:
                # alg uses a static sender
                raise CoseException("Static sender key cannot be None")

        if len(self.recipients) > 1:
            raise CoseMalformedMessage(f'Recipient class DIRECT_KEY_AGREEMENT cannot carry more recipients')

        # only the ephemeral sender key MUST be included in the header, for the static sender it is recommended by not
        # obligated
        if self.get_attr(headers.EphemeralKey) is None and alg in {EcdhEsHKDF512, EcdhEsHKDF256}:
            raise CoseMalformedMessage(f'Recipient class DIRECT_KEY_AGREEMENT must carry an ephemeral COSE key object')

        recipient = [self.phdr_encoded, self.uhdr_encoded, b'']

        if len(self.recipients):
            recipient.append([r.encode(*args, **kwargs) for r in self.recipients])

        return recipient

    def _compute_kek(self, target_alg: '_EncAlg', peer_key: 'EC2Key', local_key: 'EC2Key', kex_alg) -> bytes:

        return kex_alg.derive_kek(peer_key.crv, local_key, peer_key, self.get_kdf_context(target_alg))

    def compute_cek(self, target_alg: '_EncAlg', ops: str) -> 'SK':
        alg = self.get_attr(headers.Algorithm)

        if alg in {EcdhSsHKDF256, EcdhSsHKDF512, EcdhEsHKDF256, EcdhEsHKDF512}:
            if ops == "encrypt":
                peer_key = self.local_attrs.get(headers.StaticKey)
            else:
                if alg in {EcdhSsHKDF256, EcdhSsHKDF512}:
                    peer_key = self.get_attr(headers.StaticKey)
                else:
                    peer_key = self.get_attr(headers.EphemeralKey)
        else:
            raise CoseException("Unsupported algorithm for DIRECT_KEY_AGREEMENT")

        if peer_key is None:
            raise CoseException("Unknown static receiver public key")

        peer_key.verify(EC2Key, alg, [DeriveKeyOp, DeriveBitsOp])
        self.key.verify(EC2Key, alg, [DeriveKeyOp, DeriveBitsOp])

        return SymmetricKey(key=self._compute_kek(target_alg, peer_key, self.key, alg),
                            optional_params={KpAlg: target_alg})

    def __repr__(self) -> str:
        phdr, uhdr = self._hdr_repr()

        return f'<COSE_Recipient: [{phdr}, {uhdr}, {utils.truncate(self._payload)}, {str(self.recipients)}]>'


@CoseRecipient.record_rc([EcdhEsA128KW, EcdhEsA192KW, EcdhEsA256KW, EcdhSsA128KW, EcdhSsA192KW, EcdhSsA256KW])
class KeyAgreementWithKeyWrap(CoseRecipient):

    @classmethod
    def from_cose_obj(cls, cose_obj: list, *args, **kwargs) -> 'KeyAgreementWithKeyWrap':
        msg = super().from_cose_obj(cose_obj)
        msg.context = kwargs.get('context')

        if msg.payload == b'':
            raise CoseMalformedMessage(
                f'Recipient class KEY_AGREEMENT_WITH_KEY_WRAP must carry the encrypted CEK in its payload')

        msg.recipients = [CoseRecipient.create_recipient(r, context='Rec_Recipient') for r in msg.recipients]

        return msg

    @property
    def context(self):
        return self._context

    @context.setter
    def context(self, context: str):
        self._context = context

    def compute_cek(self, target_alg: '_EncAlg', ops: str) -> Optional['SK']:
        if ops == "encrypt":
            if self.payload == b'':
                return None
            else:
                return SymmetricKey(key=self.payload, optional_params={KpAlg: target_alg, KpKeyOps: [EncryptOp]})
        else:
            return SymmetricKey(key=self.decrypt(target_alg),
                                optional_params={KpAlg: target_alg, KpKeyOps: [DecryptOp]})

    def encode(self, *args, **kwargs) -> list:

        recipient = [self.phdr_encoded, self.uhdr_encoded,
                     self.encrypt((self.get_attr(headers.Algorithm)).get_key_wrap_func())]

        if len(self.recipients):
            recipient.append([r.encode(*args, **kwargs) for r in self.recipients])

        return recipient

    def _compute_kek(self, target_alg: '_EncAlg', peer_key: 'EC2Key', local_key: 'EC2Key', kex_alg) -> bytes:

        key_bytes = kex_alg.derive_kek(peer_key.crv, local_key, peer_key, self.get_kdf_context(target_alg))
        return key_bytes

    def encrypt(self, target_alg) -> bytes:
        # static receiver key
        _ = target_alg
        peer_key: 'EC2Key' = self.local_attrs.get(headers.StaticKey)

        if peer_key is None:
            raise CoseException("Static receiver key cannot be None. Should be configured in 'local_attrs' of the msg.")

        alg = self.get_attr(headers.Algorithm)

        if alg is None:
            raise CoseException("The algorithm parameter should at least be included in the unprotected header")

        # if ephemeral and not set, generate ephemeral key pair
        if self.key is None:
            if alg in {EcdhEsA128KW, EcdhEsA192KW, EcdhEsA256KW}:
                self._setup_ephemeral_key(peer_key)
            else:
                # alg uses a static sender
                raise CoseException("Static sender key cannot be None.")

        key_bytes = self._compute_kek((self.get_attr(headers.Algorithm)).get_key_wrap_func(), peer_key, self.key, alg)
        wrap_func = alg.get_key_wrap_func()

        return wrap_func.key_wrap(SymmetricKey(key=key_bytes, optional_params={KpAlg: alg, KpKeyOps: [DeriveKeyOp]}),
                                  self.payload)

    def decrypt(self, target_alg: '_EncAlg') -> bytes:
        alg = self.get_attr(headers.Algorithm)
        _ = target_alg

        if alg in {EcdhEsA256KW, EcdhEsA192KW, EcdhEsA128KW}:
            peer_key = self.get_attr(headers.EphemeralKey)
        elif alg in {EcdhSsA256KW, EcdhSsA192KW, EcdhSsA128KW}:
            peer_key = self.get_attr(headers.StaticKey)
        else:
            raise CoseException("Unsupported algorithm for DIRECT_KEY_AGREEMENT")

        kek = SymmetricKey(key=self._compute_kek(alg.get_key_wrap_func(), peer_key, self.key, alg),
                           optional_params={KpAlg: alg, KpKeyOps: [UnwrapOp, DecryptOp]})

        kek.verify(SymmetricKey, alg, [UnwrapOp, DecryptOp])

        return alg.get_key_wrap_func().key_unwrap(kek, self.payload)

    def __repr__(self) -> str:
        phdr, uhdr = self._hdr_repr()

        return f'<COSE_Recipient: [{phdr}, {uhdr}, {utils.truncate(self._payload)}, {str(self.recipients)}]>'


Recipient = TypeVar('Recipient', bound=CoseRecipient)<|MERGE_RESOLUTION|>--- conflicted
+++ resolved
@@ -28,13 +28,9 @@
     EcdhSsA256KW
 from cose.exceptions import CoseException, CoseMalformedMessage
 from cose.keys.ec2 import EC2Key, EC2KpD
-<<<<<<< HEAD
 from cose.keys.rsa import RSAKey
-from cose.keys.keyops import DeriveKeyOp, DeriveBitsOp, EncryptOp, DecryptOp, WrapOp, UnwrapOp
-=======
 from cose.keys.keyops import DeriveKeyOp, EncryptOp, DecryptOp, WrapOp, UnwrapOp, DeriveBitsOp
 from cose.keys.keyparam import KpAlg, KpKeyOps
->>>>>>> a2fda1d8
 from cose.keys.symmetric import SymmetricKey
 from cose.messages.context import CoseKDFContext, PartyInfo, SuppPubInfo
 from cose.messages.cosemessage import CoseMessage
@@ -333,45 +329,29 @@
         if len(self.phdr):
             raise CoseException(f"Protected header must be empty when using an AE algorithm: {alg}")
 
-<<<<<<< HEAD
         if alg in {A128KW, A192KW, A256KW}:
-            kek = SymmetricKey(k=self._compute_kek(target_alg, ops='encrypt'), alg=alg,
-                                    key_ops=[WrapOp, EncryptOp])
-            kek.verify(SymmetricKey, alg, [WrapOp, EncryptOp])
-=======
-            if alg is None:
-                raise CoseException("The algorithm parameter should at least be included in the unprotected header")
-
             self.key = SymmetricKey(key=self._compute_kek(target_alg, ops='encrypt'),
                                     optional_params={KpAlg: alg, KpKeyOps: [WrapOp, EncryptOp]})
             self.key.verify(SymmetricKey, alg, [WrapOp, EncryptOp])
->>>>>>> a2fda1d8
-
         elif alg in {RsaesOaepSha512, RsaesOaepSha256, RsaesOaepSha1}:
-            kek = self.key
-            kek.verify(RSAKey, alg, [WrapOp, EncryptOp])
+            self.key.verify(RSAKey, alg, [WrapOp, EncryptOp])
         else:
             raise CoseException(f"Unsupported algorithm for key wrapping: {alg}")
 
-        return alg.key_wrap(kek, self.payload)
+        return alg.key_wrap(self.key, self.payload)
 
     def decrypt(self, target_alg: '_EncAlg') -> bytes:
         alg = self.get_attr(headers.Algorithm)
 
-<<<<<<< HEAD
         if alg in {A128KW, A192KW, A256KW}:
-            kek = SymmetricKey(k=self._compute_kek(target_alg, 'decrypt'), alg=alg, key_ops=[DecryptOp, UnwrapOp])
+            kek = SymmetricKey(key=self._compute_kek(target_alg, 'decrypt'),
+                               optional_params={KpAlg: alg, KpKeyOps: [DecryptOp, UnwrapOp]})
             kek.verify(SymmetricKey, alg, [UnwrapOp, DecryptOp])
         elif alg in {RsaesOaepSha512, RsaesOaepSha256, RsaesOaepSha1}:
             kek = self.key
             kek.verify(RSAKey, alg, [UnwrapOp, DecryptOp])
         else:
             raise CoseException(f"Unsupported algorithm for key unwrapping: {alg}")
-=======
-        kek = SymmetricKey(key=self._compute_kek(target_alg, 'decrypt'),
-                           optional_params={KpAlg: alg, KpKeyOps: [DecryptOp, UnwrapOp]})
-        kek.verify(SymmetricKey, alg, [UnwrapOp, DecryptOp])
->>>>>>> a2fda1d8
 
         return alg.key_unwrap(kek, self.payload)
 
